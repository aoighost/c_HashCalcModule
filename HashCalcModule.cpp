/*
* The Sleuth Kit
*
* Contact: Brian Carrier [carrier <at> sleuthkit [dot] org]
* Copyright (c) 2011-2012 Basis Technology Corporation. All Rights
* reserved.
*
* This software is distributed under the Common Public License 1.0
*/

/** \file HashCalcModule.cpp 
* Contains the implementation of the hash calculation file analysis module.
*/

// System includes
#include <string>
#include <sstream>
#include <string.h>

// Framework includes
#include "TskModuleDev.h"

// strings for command line arguments
static const std::string MD5_NAME("MD5");
static const std::string SHA1_NAME("SHA1");

static bool calculateMD5 = true;
static bool calculateSHA1 = false;

static const char hexMap[] = "0123456789abcdef";

extern "C" 
{
    /**
    * Module identification function. 
    *
    * @return The name of the module.
    */
    TSK_MODULE_EXPORT const char *name()
    {
        return "HashCalc";
    }

    /**
    * Module identification function. 
    *
    * @return A description of the module.
    */
    TSK_MODULE_EXPORT const char *description()
    {
        return "Calculates MD5 and/or SHA-1 hashes of file content";
    }

    /**
    * Module identification function. 
    *
    * @return The version of the module.
    */
    TSK_MODULE_EXPORT const char *version()
    {
        return "1.0.1";
    }

    /**
    * Module initialization function. Receives arguments, typically read by the
    * caller from a pipeline configuration file, that determine what hashes the 
    * module calculates for a given file.
    *
    * @param args Valid values are "MD5", "SHA1" or the empty string which will 
    * result in just "MD5" being calculated. Hash names can be in any order,
    * separated by spaces or commas. 
    * @return TskModule::OK if initialization arguments are valid, otherwise 
    * TskModule::FAIL.
    */
    TskModule::Status TSK_MODULE_EXPORT initialize(const char* arguments)
    {
        std::string args(arguments);

        // If the argument string is empty we calculate both hashes.
        if (args.empty()) {
            calculateMD5 = true;
            calculateSHA1 = false;
        }
        else {
            calculateMD5 = false;
            calculateSHA1 = false;

            // If the argument string contains "MD5" we calculate an MD5 hash.
            if (args.find(MD5_NAME) != std::string::npos) 
                calculateMD5 = true;

            // If the argument string contains "SHA1" we calculate a SHA1 hash.
            if (args.find(SHA1_NAME) != std::string::npos) 
                calculateSHA1 = true;

            // If neither hash is to be calculated it means that the arguments
            // passed to the module were incorrect. We log an error message
            // through the framework logging facility.
            if (!calculateMD5 && !calculateSHA1) {
                std::wstringstream msg;
                msg << L"Invalid arguments passed to hash module: " << args.c_str();
                LOGERROR(msg.str());
                return TskModule::FAIL;
            }
        }

        if (calculateMD5)
            LOGINFO("HashCalcModule: Configured to calculate MD5 hashes");

<<<<<<< HEAD
        // If neither hash is to be calculated it means that the arguments
        // passed to the module were incorrect. We log an error message
        // through the framework logging facility.
        if (!calculateMD5 && !calculateSHA1) {
            std::stringstream msg;
            msg << "Invalid arguments passed to hash module: " << args.c_str();
            LOGERROR(msg.str());
            return TskModule::FAIL;
        }
=======
        if (calculateSHA1)
            LOGINFO("HashCalcModule: Configured to calculate SHA-1 hashes");
>>>>>>> bd4563d1

        return TskModule::OK;
    }

    /**
    * Module execution function. Receives a pointer to a file the module is to
    * process. The file is represented by a TskFile interface which is used
    * to read the contents of the file and post calculated hashes of the 
    * file contents to the database.
    *
    * @param pFile A pointer to a file for which the hash calculations are to be performed.
    * @returns TskModule::OK on success, TskModule::FAIL on error.
    */
    TskModule::Status TSK_MODULE_EXPORT run(TskFile * pFile) 
    {
        if (pFile == NULL) 
        {
            LOGERROR("HashCalcModule: passed NULL file pointer.");
            return TskModule::FAIL;
        }

        // We will not attempt to calculate hash values for "unused sector"
        // files.
        if (pFile->getTypeId() == TskImgDB::IMGDB_FILES_TYPE_UNUSED)
            return TskModule::OK;

        try 
        {
            TSK_MD5_CTX md5Ctx;
            TSK_SHA_CTX sha1Ctx;

            if (calculateMD5)
                TSK_MD5_Init(&md5Ctx);

            if (calculateSHA1)
                TSK_SHA_Init(&sha1Ctx);

            // file buffer
            static const uint32_t FILE_BUFFER_SIZE = 32768;
            char buffer[FILE_BUFFER_SIZE];

            ssize_t bytesRead = 0;

            // Read file content into buffer and write it to the DigestOutputStream.
            do 
            {
                bytesRead = pFile->read(buffer, FILE_BUFFER_SIZE);
                if (bytesRead > 0) {
                    if (calculateMD5)
                        TSK_MD5_Update(&md5Ctx, (unsigned char *) buffer, (unsigned int) bytesRead);

                    if (calculateSHA1)
                        TSK_SHA_Update(&sha1Ctx, (unsigned char *) buffer, (unsigned int) bytesRead);                  
                }
            } while (bytesRead > 0);

            if (calculateMD5) {
                unsigned char md5Hash[16];
                TSK_MD5_Final(md5Hash, &md5Ctx);

                char md5TextBuff[33];            
                for (int i = 0; i < 16; i++) {
                    md5TextBuff[2 * i] = hexMap[(md5Hash[i] >> 4) & 0xf];
                    md5TextBuff[2 * i + 1] = hexMap[md5Hash[i] & 0xf];
                }
                md5TextBuff[32] = '\0';
                pFile->setHash(TskImgDB::MD5, md5TextBuff);
            }

            if (calculateSHA1) {
                unsigned char sha1Hash[20];
                TSK_SHA_Final(sha1Hash, &sha1Ctx);

                char textBuff[41];            
                for (int i = 0; i < 20; i++) {
                    textBuff[2 * i] = hexMap[(sha1Hash[i] >> 4) & 0xf];
                    textBuff[2 * i + 1] = hexMap[sha1Hash[i] & 0xf];
                }
                textBuff[40] = '\0';
                pFile->setHash(TskImgDB::SHA1, textBuff);
            }

        }
        catch (TskException& tskEx)
        {
            std::stringstream msg;
            msg << "HashCalcModule - Error processing file id " << pFile->getId() << ": " << tskEx.what();
            LOGERROR(msg.str());
            return TskModule::FAIL;
        }
        catch (std::exception& ex)
        {
            std::stringstream msg;
            msg << "HashCalcModule - Error processing file id " << pFile->getId() << ": " << ex.what();
            LOGERROR(msg.str());
            return TskModule::FAIL;
        }

        return TskModule::OK;
    }

    /**
    * Module cleanup function. This module does not need to free any 
    * resources allocated during initialization or execution.
    *
    * @returns TskModule::OK
    */
    TskModule::Status TSK_MODULE_EXPORT finalize()
    {
        return TskModule::OK;
    }
}

<|MERGE_RESOLUTION|>--- conflicted
+++ resolved
@@ -1,236 +1,224 @@
-/*
-* The Sleuth Kit
-*
-* Contact: Brian Carrier [carrier <at> sleuthkit [dot] org]
-* Copyright (c) 2011-2012 Basis Technology Corporation. All Rights
-* reserved.
-*
-* This software is distributed under the Common Public License 1.0
-*/
-
-/** \file HashCalcModule.cpp 
-* Contains the implementation of the hash calculation file analysis module.
-*/
-
-// System includes
-#include <string>
-#include <sstream>
-#include <string.h>
-
-// Framework includes
-#include "TskModuleDev.h"
-
-// strings for command line arguments
-static const std::string MD5_NAME("MD5");
-static const std::string SHA1_NAME("SHA1");
-
-static bool calculateMD5 = true;
-static bool calculateSHA1 = false;
-
-static const char hexMap[] = "0123456789abcdef";
-
-extern "C" 
-{
-    /**
-    * Module identification function. 
-    *
-    * @return The name of the module.
-    */
-    TSK_MODULE_EXPORT const char *name()
-    {
-        return "HashCalc";
-    }
-
-    /**
-    * Module identification function. 
-    *
-    * @return A description of the module.
-    */
-    TSK_MODULE_EXPORT const char *description()
-    {
-        return "Calculates MD5 and/or SHA-1 hashes of file content";
-    }
-
-    /**
-    * Module identification function. 
-    *
-    * @return The version of the module.
-    */
-    TSK_MODULE_EXPORT const char *version()
-    {
-        return "1.0.1";
-    }
-
-    /**
-    * Module initialization function. Receives arguments, typically read by the
-    * caller from a pipeline configuration file, that determine what hashes the 
-    * module calculates for a given file.
-    *
-    * @param args Valid values are "MD5", "SHA1" or the empty string which will 
-    * result in just "MD5" being calculated. Hash names can be in any order,
-    * separated by spaces or commas. 
-    * @return TskModule::OK if initialization arguments are valid, otherwise 
-    * TskModule::FAIL.
-    */
-    TskModule::Status TSK_MODULE_EXPORT initialize(const char* arguments)
-    {
-        std::string args(arguments);
-
-        // If the argument string is empty we calculate both hashes.
-        if (args.empty()) {
-            calculateMD5 = true;
-            calculateSHA1 = false;
-        }
-        else {
-            calculateMD5 = false;
-            calculateSHA1 = false;
-
-            // If the argument string contains "MD5" we calculate an MD5 hash.
-            if (args.find(MD5_NAME) != std::string::npos) 
-                calculateMD5 = true;
-
-            // If the argument string contains "SHA1" we calculate a SHA1 hash.
-            if (args.find(SHA1_NAME) != std::string::npos) 
-                calculateSHA1 = true;
-
-            // If neither hash is to be calculated it means that the arguments
-            // passed to the module were incorrect. We log an error message
-            // through the framework logging facility.
-            if (!calculateMD5 && !calculateSHA1) {
-                std::wstringstream msg;
-                msg << L"Invalid arguments passed to hash module: " << args.c_str();
-                LOGERROR(msg.str());
-                return TskModule::FAIL;
-            }
-        }
-
-        if (calculateMD5)
-            LOGINFO("HashCalcModule: Configured to calculate MD5 hashes");
-
-<<<<<<< HEAD
-        // If neither hash is to be calculated it means that the arguments
-        // passed to the module were incorrect. We log an error message
-        // through the framework logging facility.
-        if (!calculateMD5 && !calculateSHA1) {
-            std::stringstream msg;
-            msg << "Invalid arguments passed to hash module: " << args.c_str();
-            LOGERROR(msg.str());
-            return TskModule::FAIL;
-        }
-=======
-        if (calculateSHA1)
-            LOGINFO("HashCalcModule: Configured to calculate SHA-1 hashes");
->>>>>>> bd4563d1
-
-        return TskModule::OK;
-    }
-
-    /**
-    * Module execution function. Receives a pointer to a file the module is to
-    * process. The file is represented by a TskFile interface which is used
-    * to read the contents of the file and post calculated hashes of the 
-    * file contents to the database.
-    *
-    * @param pFile A pointer to a file for which the hash calculations are to be performed.
-    * @returns TskModule::OK on success, TskModule::FAIL on error.
-    */
-    TskModule::Status TSK_MODULE_EXPORT run(TskFile * pFile) 
-    {
-        if (pFile == NULL) 
-        {
-            LOGERROR("HashCalcModule: passed NULL file pointer.");
-            return TskModule::FAIL;
-        }
-
-        // We will not attempt to calculate hash values for "unused sector"
-        // files.
-        if (pFile->getTypeId() == TskImgDB::IMGDB_FILES_TYPE_UNUSED)
-            return TskModule::OK;
-
-        try 
-        {
-            TSK_MD5_CTX md5Ctx;
-            TSK_SHA_CTX sha1Ctx;
-
-            if (calculateMD5)
-                TSK_MD5_Init(&md5Ctx);
-
-            if (calculateSHA1)
-                TSK_SHA_Init(&sha1Ctx);
-
-            // file buffer
-            static const uint32_t FILE_BUFFER_SIZE = 32768;
-            char buffer[FILE_BUFFER_SIZE];
-
-            ssize_t bytesRead = 0;
-
-            // Read file content into buffer and write it to the DigestOutputStream.
-            do 
-            {
-                bytesRead = pFile->read(buffer, FILE_BUFFER_SIZE);
-                if (bytesRead > 0) {
-                    if (calculateMD5)
-                        TSK_MD5_Update(&md5Ctx, (unsigned char *) buffer, (unsigned int) bytesRead);
-
-                    if (calculateSHA1)
-                        TSK_SHA_Update(&sha1Ctx, (unsigned char *) buffer, (unsigned int) bytesRead);                  
-                }
-            } while (bytesRead > 0);
-
-            if (calculateMD5) {
-                unsigned char md5Hash[16];
-                TSK_MD5_Final(md5Hash, &md5Ctx);
-
-                char md5TextBuff[33];            
-                for (int i = 0; i < 16; i++) {
-                    md5TextBuff[2 * i] = hexMap[(md5Hash[i] >> 4) & 0xf];
-                    md5TextBuff[2 * i + 1] = hexMap[md5Hash[i] & 0xf];
-                }
-                md5TextBuff[32] = '\0';
-                pFile->setHash(TskImgDB::MD5, md5TextBuff);
-            }
-
-            if (calculateSHA1) {
-                unsigned char sha1Hash[20];
-                TSK_SHA_Final(sha1Hash, &sha1Ctx);
-
-                char textBuff[41];            
-                for (int i = 0; i < 20; i++) {
-                    textBuff[2 * i] = hexMap[(sha1Hash[i] >> 4) & 0xf];
-                    textBuff[2 * i + 1] = hexMap[sha1Hash[i] & 0xf];
-                }
-                textBuff[40] = '\0';
-                pFile->setHash(TskImgDB::SHA1, textBuff);
-            }
-
-        }
-        catch (TskException& tskEx)
-        {
-            std::stringstream msg;
-            msg << "HashCalcModule - Error processing file id " << pFile->getId() << ": " << tskEx.what();
-            LOGERROR(msg.str());
-            return TskModule::FAIL;
-        }
-        catch (std::exception& ex)
-        {
-            std::stringstream msg;
-            msg << "HashCalcModule - Error processing file id " << pFile->getId() << ": " << ex.what();
-            LOGERROR(msg.str());
-            return TskModule::FAIL;
-        }
-
-        return TskModule::OK;
-    }
-
-    /**
-    * Module cleanup function. This module does not need to free any 
-    * resources allocated during initialization or execution.
-    *
-    * @returns TskModule::OK
-    */
-    TskModule::Status TSK_MODULE_EXPORT finalize()
-    {
-        return TskModule::OK;
-    }
-}
-
+/*
+ * The Sleuth Kit
+ *
+ * Contact: Brian Carrier [carrier <at> sleuthkit [dot] org]
+ * Copyright (c) 2011-2012 Basis Technology Corporation. All Rights
+ * reserved.
+ *
+ * This software is distributed under the Common Public License 1.0
+ */
+
+/** \file HashCalcModule.cpp 
+ * Contains the implementation of the hash calculation file analysis module.
+ */
+
+// System includes
+#include <string>
+#include <sstream>
+#include <string.h>
+
+// Framework includes
+#include "TskModuleDev.h"
+
+// strings for command line arguments
+static const std::string MD5_NAME("MD5");
+static const std::string SHA1_NAME("SHA1");
+
+static bool calculateMD5 = true;
+static bool calculateSHA1 = false;
+
+static const char hexMap[] = "0123456789abcdef";
+
+extern "C" 
+{
+    /**
+     * Module identification function. 
+     *
+     * @return The name of the module.
+     */
+    TSK_MODULE_EXPORT const char *name()
+    {
+        return "HashCalc";
+    }
+
+    /**
+     * Module identification function. 
+     *
+     * @return A description of the module.
+     */
+    TSK_MODULE_EXPORT const char *description()
+    {
+        return "Calculates MD5 and/or SHA-1 hashes of file content";
+    }
+
+    /**
+     * Module identification function. 
+     *
+     * @return The version of the module.
+     */
+    TSK_MODULE_EXPORT const char *version()
+    {
+        return "1.0.1";
+    }
+
+    /**
+     * Module initialization function. Receives arguments, typically read by the
+     * caller from a pipeline configuration file, that determine what hashes the 
+     * module calculates for a given file.
+     *
+     * @param args Valid values are "MD5", "SHA1" or the empty string which will 
+     * result in just "MD5" being calculated. Hash names can be in any order,
+     * separated by spaces or commas. 
+     * @return TskModule::OK if initialization arguments are valid, otherwise 
+     * TskModule::FAIL.
+     */
+    TskModule::Status TSK_MODULE_EXPORT initialize(const char* arguments)
+    {
+        std::string args(arguments);
+
+        // If the argument string is empty we calculate both hashes.
+        if (args.empty()) {
+            calculateMD5 = true;
+            calculateSHA1 = false;
+        }
+        else {
+            calculateMD5 = false;
+            calculateSHA1 = false;
+
+            // If the argument string contains "MD5" we calculate an MD5 hash.
+            if (args.find(MD5_NAME) != std::string::npos) 
+                calculateMD5 = true;
+
+            // If the argument string contains "SHA1" we calculate a SHA1 hash.
+            if (args.find(SHA1_NAME) != std::string::npos) 
+                calculateSHA1 = true;
+
+            // If neither hash is to be calculated it means that the arguments
+            // passed to the module were incorrect. We log an error message
+            // through the framework logging facility.
+            if (!calculateMD5 && !calculateSHA1) {
+                std::stringstream msg;
+                msg << "Invalid arguments passed to hash module: " << args.c_str();
+                LOGERROR(msg.str());
+                return TskModule::FAIL;
+            }
+        }
+
+        if (calculateMD5)
+            LOGINFO("HashCalcModule: Configured to calculate MD5 hashes");
+
+        if (calculateSHA1)
+            LOGINFO("HashCalcModule: Configured to calculate SHA-1 hashes");
+
+        return TskModule::OK;
+    }
+
+    /**
+     * Module execution function. Receives a pointer to a file the module is to
+     * process. The file is represented by a TskFile interface which is used
+     * to read the contents of the file and post calculated hashes of the 
+     * file contents to the database.
+     *
+     * @param pFile A pointer to a file for which the hash calculations are to be performed.
+     * @returns TskModule::OK on success, TskModule::FAIL on error.
+     */
+    TskModule::Status TSK_MODULE_EXPORT run(TskFile * pFile) 
+    {
+        if (pFile == NULL) 
+        {
+            LOGERROR("HashCalcModule: passed NULL file pointer.");
+            return TskModule::FAIL;
+        }
+
+        // We will not attempt to calculate hash values for "unused sector"
+        // files.
+        if (pFile->getTypeId() == TskImgDB::IMGDB_FILES_TYPE_UNUSED)
+            return TskModule::OK;
+
+        try 
+        {
+            TSK_MD5_CTX md5Ctx;
+            TSK_SHA_CTX sha1Ctx;
+
+            if (calculateMD5)
+                TSK_MD5_Init(&md5Ctx);
+
+            if (calculateSHA1)
+                TSK_SHA_Init(&sha1Ctx);
+
+            // file buffer
+            static const uint32_t FILE_BUFFER_SIZE = 32768;
+            char buffer[FILE_BUFFER_SIZE];
+
+            ssize_t bytesRead = 0;
+
+            // Read file content into buffer and write it to the DigestOutputStream.
+            do 
+            {
+                bytesRead = pFile->read(buffer, FILE_BUFFER_SIZE);
+                if (bytesRead > 0) {
+                    if (calculateMD5)
+                        TSK_MD5_Update(&md5Ctx, (unsigned char *) buffer, (unsigned int) bytesRead);
+
+                    if (calculateSHA1)
+                        TSK_SHA_Update(&sha1Ctx, (unsigned char *) buffer, (unsigned int) bytesRead);                  
+                }
+            } while (bytesRead > 0);
+
+            if (calculateMD5) {
+                unsigned char md5Hash[16];
+                TSK_MD5_Final(md5Hash, &md5Ctx);
+
+                char md5TextBuff[33];            
+                for (int i = 0; i < 16; i++) {
+                    md5TextBuff[2 * i] = hexMap[(md5Hash[i] >> 4) & 0xf];
+                    md5TextBuff[2 * i + 1] = hexMap[md5Hash[i] & 0xf];
+                }
+                md5TextBuff[32] = '\0';
+                pFile->setHash(TskImgDB::MD5, md5TextBuff);
+            }
+
+            if (calculateSHA1) {
+                unsigned char sha1Hash[20];
+                TSK_SHA_Final(sha1Hash, &sha1Ctx);
+
+                char textBuff[41];            
+                for (int i = 0; i < 20; i++) {
+                    textBuff[2 * i] = hexMap[(sha1Hash[i] >> 4) & 0xf];
+                    textBuff[2 * i + 1] = hexMap[sha1Hash[i] & 0xf];
+                }
+                textBuff[40] = '\0';
+                pFile->setHash(TskImgDB::SHA1, textBuff);
+            }
+
+        }
+        catch (TskException& tskEx)
+        {
+            std::stringstream msg;
+            msg << "HashCalcModule - Error processing file id " << pFile->getId() << ": " << tskEx.what();
+            LOGERROR(msg.str());
+            return TskModule::FAIL;
+        }
+        catch (std::exception& ex)
+        {
+            std::stringstream msg;
+            msg << "HashCalcModule - Error processing file id " << pFile->getId() << ": " << ex.what();
+            LOGERROR(msg.str());
+            return TskModule::FAIL;
+        }
+
+        return TskModule::OK;
+    }
+
+    /**
+     * Module cleanup function. This module does not need to free any 
+     * resources allocated during initialization or execution.
+     *
+     * @returns TskModule::OK
+     */
+    TskModule::Status TSK_MODULE_EXPORT finalize()
+    {
+        return TskModule::OK;
+    }
+}
+